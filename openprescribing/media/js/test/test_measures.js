--- conflicted
+++ resolved
@@ -477,15 +477,7 @@
         centiles, options, 6);
       expect(result[0].chartTitle).to.equal('10W: NHS SOUTH READING CCG');
       expect(result[0].chartTitleUrl).to.equal('/ccg/10W');
-<<<<<<< HEAD
       str = 'This is a measure where there is disagreement about whether higher, or lower, is better. Nonetheless it is interesting to know if a CCG is a long way from average prescribing behaviour. In this case, it  was at the 80th percentile on average across the past 6 months. If it had prescribed in line with the median, this CCG would have spent £10.00 less over the past 6 months.';
-=======
-      expect(result[0].measureUrl).to.be.undefined;
-      str = 'This CCG was at the 80th percentile on average across the past ';
-      str += '6 months. If it had prescribed in line ';
-      str += 'with the median, this CCG would have spent £10.00 less ';
-      str += 'over the past 6 months.';
->>>>>>> a45bdbfc
       expect(result[0].chartExplanation).to.equal(str);
     });
 
