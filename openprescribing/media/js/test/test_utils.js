var expect = require('chai').expect;
var utils = require('../src/chart_utils');

describe('Utils', function () {
  describe('#constructQueryURLs', function () {
    it('should correctly construct urls', function () {
      var options = {
        'org': 'practice',
        'orgIds': [{'id': 'Y020405'}],
        'num': 'chemical',
        'numIds': [{'id': '1234'}, {'id': '5678'}],
        'denom': 'chemical',
        'denomIds': [{'id': '9876'}],
      };
      var urls = utils.constructQueryURLs(options);
      expect(urls.numeratorUrl).to.equal('/api/1.0/spending_by_practice/?format=json&code=1234,5678&org=Y020405');
      expect(urls.denominatorUrl).to.equal('/api/1.0/spending_by_practice/?format=json&code=9876&org=Y020405');
    });
    it('should correctly construct urls for all spending', function () {
      var options = {
        'org': 'all',
        'orgIds': [],
        'num': 'chemical',
        'numIds': [{'id': '1234'}, {'id': '5678'}],
        'denom': 'chemical',
        'denomIds': [{'id': '9876'}],
      };
      var urls = utils.constructQueryURLs(options);
      expect(urls.numeratorUrl).to.equal('/api/1.0/spending/?format=json&code=1234,5678');
      expect(urls.denominatorUrl).to.equal('/api/1.0/spending/?format=json&code=9876');
    });
    it('should correctly construct urls for ASTRO-PU', function () {
      var options = {
        'org': 'practice',
        'orgIds': [{'id': 'Y020405'}, {'id': 'J04052'}],
        'num': 'chemical',
        'numIds': [{'id': '1234'}, {'id': '5678'}],
        'denom': 'astro_pu_cost',
        'denomIds': [{'id': '9876'}, {'id': '5678'}],
      };
      var urls = utils.constructQueryURLs(options);
      expect(urls.numeratorUrl).to.equal('/api/1.0/spending_by_practice/?format=json&code=1234,5678&org=Y020405,J04052');
      expect(urls.denominatorUrl).to.equal('/api/1.0/org_details/?format=json&org_type=practice&keys=astro_pu_cost&org=Y020405,J04052');
    });
    it('should correctly construct urls for list size', function () {
      var options = {
        'org': 'CCG',
        'orgIds': [{'id': '03V'}, {'id': '03Q'}],
        'num': 'chemical',
        'numIds': [{'id': '1234'}, {'id': '5678'}],
        'denom': 'total_list_size',
        'denomIds': [{'id': '9876'}, {'id': '5678'}],
      };
      var urls = utils.constructQueryURLs(options);
      expect(urls.numeratorUrl).to.equal('/api/1.0/spending_by_ccg/?format=json&code=1234,5678');
      expect(urls.denominatorUrl).to.equal('/api/1.0/org_details/?format=json&org_type=ccg&keys=total_list_size');
    });
  });

  describe('_idsToString', function() {
    it('should chain arrays of IDs nicely', function () {
      var str = [{id: '123'}, {id: '456'}];
      var output = utils.idsToString(str);
      expect(output).to.eql('123,456');
    });
    it('should handle empty arrays nicely', function () {
      var str = [];
      var output = utils.idsToString(str);
      expect(output).to.eql('');
    });
  });

  describe('#combineXAndYDatasets', function () {
    it('should fail gracefully with two empty datasets', function () {
      var xData = [];
      var yData = [];
      var opts = {
        chartValues: {
          y: 'actual_cost',
          ratio: 'ratio_actual_cost',
          x: 'actual_cost',
          x_val: 'actual_cost'
        }
      };
      var combinedData = utils.combineXAndYDatasets(xData, yData, opts);
      expect(combinedData).to.eql([]);
    });
    it('should hide outliers where ratio is greater than 1000', function () {
      var xData = [
        { 'actual_cost': '1', 'items': 1, 'row_id': 'XXX', 'row_name': 'XXX', 'date': '2014-03-01'},
        { 'actual_cost': '1000', 'items': 1000, 'row_id': 'YY1', 'row_name': 'YYY', 'date': '2014-03-01'},
        { 'actual_cost': '1000', 'items': 1000, 'row_id': 'YY2', 'row_name': 'YYY', 'date': '2014-03-01'},
        { 'actual_cost': '1000', 'items': 1000, 'row_id': 'YY3', 'row_name': 'YYY', 'date': '2014-03-01'},
        { 'actual_cost': '1000', 'items': 1000, 'row_id': 'YY4', 'row_name': 'YYY', 'date': '2014-03-01'},
      ];
      var yData = [
        { 'actual_cost': '1000', 'items': 1000, 'row_id': 'XXX', 'row_name': 'XXX', 'date': '2014-03-01'},
        { 'actual_cost': '1', 'items': 1, 'row_id': 'YY1', 'row_name': 'YYY', 'date': '2014-03-01'},
        { 'actual_cost': '1', 'items': 1, 'row_id': 'YY2', 'row_name': 'YYY', 'date': '2014-03-01'},
        { 'actual_cost': '1', 'items': 1, 'row_id': 'YY3', 'row_name': 'YYY', 'date': '2014-03-01'},
        { 'actual_cost': '1', 'items': 1, 'row_id': 'YY4', 'row_name': 'YYY', 'date': '2014-03-01'},
      ];
      var opts = {
        denom: 'total_list_size',
        hideOutliers: true,
        chartValues: {
          y: 'y_actual_cost',
          ratio: 'ratio_actual_cost',
          x: 'actual_cost',
          x_val: 'x_actual_cost'
        }
      };
      var combinedData = utils.combineXAndYDatasets(xData, yData, opts);
      expect(combinedData.length).to.equal(4);
    });
    it('should combine multiple datasets properly', function () {
      var yData = [
        { 'actual_cost': '480', 'items': 1, 'row_id': 'O3Q', 'row_name': 'NHS Corby', 'date': '2014-03-01'},
        { 'actual_cost': '320', 'items': 2, 'row_id': 'O3V', 'row_name': 'NHS Vale of York', 'date': '2014-03-01'},
        { 'actual_cost': '415', 'items': 3, 'row_id': 'O3Q', 'row_name': 'NHS Corby', 'date': '2014-04-01'},
        { 'actual_cost': '325', 'items': 4, 'row_id': 'O3V', 'row_name': 'NHS Vale of York', 'date': '2014-04-01'}
      ];
      var xData = [
        { 'actual_cost': '12', 'items': 0, 'row_id': 'O3Q', 'row_name': 'NHS Corby', 'date': '2014-03-01'},
        { 'actual_cost': '10', 'items': 1, 'row_id': 'O3V', 'row_name': 'NHS Vale of York', 'date': '2014-03-01'},
        { 'actual_cost': '15', 'items': 2,'row_id': 'O3Q', 'row_name': 'NHS Corby', 'date': '2014-04-01'},
        { 'actual_cost': '9', 'items': 3, 'row_id': 'O3V', 'row_name': 'NHS Vale of York', 'date': '2014-04-01'}
      ];
      var opts = {
        chartValues: {
          y: 'y_actual_cost',
          ratio: 'ratio_actual_cost',
          x: 'actual_cost',
          x_val: 'x_actual_cost'
        }
      };
      var combinedData = utils.combineXAndYDatasets(xData, yData, opts);
      expect(combinedData.length).to.equal(4);
      expect(combinedData[0].row_id).to.equal('O3Q');
      expect(combinedData[0].row_name).to.equal('NHS Corby');
      expect(combinedData[0].name).to.equal('NHS Corby (O3Q)');
      expect(combinedData[0].id).to.equal('O3Q');
      expect(combinedData[0].date).to.equal('2014-03-01');
      expect(combinedData[0].y_actual_cost).to.equal(480);
      expect(combinedData[0].x_actual_cost).to.equal(12);
      expect(combinedData[0].y_items).to.equal(1);
      expect(combinedData[0].x_items).to.equal(0);
      expect(combinedData[0].ratio_actual_cost).to.equal((480/12) * 1000);
      expect(combinedData[0].ratio_items).to.equal(null);
    });
    it('should combine datasets with missing rows and with total_list_size denominator', function () {
      var xData = [
        { 'total_list_size': '12', 'setting': 4, 'row_id': 'O3Q', 'row_name': 'NHS Corby', 'date': '2014-03-01'},
        { 'total_list_size': '10', 'setting': 4,  'row_id': 'O3V', 'row_name': 'NHS Vale of York', 'date': '2014-03-01'}
      ];
      var yData = [
        { 'actual_cost': '480', 'items': '15', 'row_id': 'O3Q', 'row_name': 'NHS Corby', 'date': '2014-03-01'},
        { 'actual_cost': '500', 'items': '11', 'row_id': 'O3V', 'row_name': 'NHS Vale of York', 'date': '2014-04-01'}
      ];
      var opts = {
        chartValues: {
          y: 'y_actual_cost',
          x: 'total_list_size',
          x_val: 'total_list_size',
          ratio: 'ratio_actual_cost'
        }
      };
      var combinedData = utils.combineXAndYDatasets(xData, yData, opts);
      expect(combinedData.length).to.equal(3);

      expect(combinedData[0].row_id).to.equal('O3V');
      expect(combinedData[0].date).to.equal('2014-03-01');
      expect(combinedData[0].y_actual_cost).to.equal(0);
      expect(combinedData[0].y_items).to.equal(0);
      expect(combinedData[0].total_list_size).to.equal(10);
      expect(combinedData[0].ratio_actual_cost).to.equal(0);
      expect(combinedData[0].ratio_items).to.equal(0);

      expect(combinedData[1].row_id).to.equal('O3Q');
      expect(combinedData[1].date).to.equal('2014-03-01');
      expect(combinedData[1].y_actual_cost).to.equal(480);
      expect(combinedData[1].y_items).to.equal(15);
      expect(combinedData[1].x_items).to.equal(0);
      expect(combinedData[1].x_actual_cost).to.equal(0);
      expect(combinedData[1].total_list_size).to.equal(12);
      expect(combinedData[1].ratio_actual_cost).to.equal((480/12) * 1000);
      expect(combinedData[1].ratio_items).to.equal((15/12) * 1000);

      expect(combinedData[2].row_id).to.equal('O3V');
      expect(combinedData[2].date).to.equal('2014-04-01');
      expect(combinedData[2].y_actual_cost).to.equal(500);
      expect(combinedData[2].total_list_size).to.equal(0);
      expect(combinedData[2].ratio_actual_cost).to.equal(null);
      expect(combinedData[2].ratio_items).to.equal(null);
    });
    it('should combine datasets with STAR-PU denominator', function () {
      var xData = [
        { 'star_pu': {'oral_antibacterials_item': '12'}, 'row_id': 'O3Q', 'row_name': 'NHS Corby', 'date': '2014-03-01'},
        { 'star_pu': {'oral_antibacterials_item': '10'},  'row_id': 'O3V', 'row_name': 'NHS Vale of York', 'date': '2014-03-01'}
      ];
      var yData = [
        { 'actual_cost': '480', 'items': '15', 'row_id': 'O3Q', 'row_name': 'NHS Corby', 'date': '2014-03-01'},
        { 'actual_cost': '500', 'items': '11', 'row_id': 'O3V', 'row_name': 'NHS Vale of York', 'date': '2014-04-01'}
      ];
      var opts = {
        chartValues: {
          y: 'y_actual_cost',
          x: 'star_pu.oral_antibacterials_item',
          x_val: 'star_pu.oral_antibacterials_item',
          ratio: 'ratio_actual_cost'
        }
      };
      var combinedData = utils.combineXAndYDatasets(xData, yData, opts);
      expect(combinedData.length).to.equal(3);

      expect(combinedData[1].row_id).to.equal('O3Q');
      expect(combinedData[1].date).to.equal('2014-03-01');
      expect(combinedData[1].y_items).to.equal(15);
      expect(combinedData[1]['star_pu.oral_antibacterials_item']).to.equal(12);
      expect(combinedData[1].ratio_items).to.equal((15/12) * 1000);

      expect(combinedData[0].row_id).to.equal('O3V');
      expect(combinedData[0].date).to.equal('2014-03-01');
      expect(combinedData[0].y_items).to.equal(0);
      expect(combinedData[0]['star_pu.oral_antibacterials_item']).to.equal(10);
      expect(combinedData[0].ratio_items).to.equal(0);

      expect(combinedData[2].row_id).to.equal('O3V');
      expect(combinedData[2].date).to.equal('2014-04-01');
      expect(combinedData[2].y_items).to.equal(11);
      expect(combinedData[2]['star_pu.oral_antibacterials_item']).to.equal(0);
      expect(combinedData[2].ratio_items).to.equal(null);
    });
    it('should exclude rows with non-standard settings', function () {
      var xData = [
        { 'star_pu': {'oral_antibacterials_item': '12'}, 'row_id': 'O3Q', 'row_name': 'NHS Corby', 'date': '2014-03-01'},
        { 'star_pu': {'oral_antibacterials_item': '10'},  'row_id': 'O3V', 'row_name': 'NHS Vale of York', 'date': '2014-03-01'}
      ];
      var yData = [
        { 'actual_cost': '480', setting: 4, 'items': '15', 'row_id': 'O3Q', 'row_name': 'NHS Corby', 'date': '2014-03-01'},
        { 'actual_cost': '500', setting: 3, 'items': '11', 'row_id': 'O3V', 'row_name': 'NHS Vale of York', 'date': '2014-04-01'}
      ];
      var opts = {
        chartValues: {
          y: 'y_actual_cost',
          x: 'star_pu.oral_antibacterials_item',
          x_val: 'star_pu.oral_antibacterials_item',
          ratio: 'ratio_actual_cost'
        }
      };
      var combinedData = utils.combineXAndYDatasets(xData, yData, opts);
      expect(combinedData.length).to.equal(2);
      expect(combinedData[1].row_id).to.equal('O3Q');
      expect(combinedData[1].date).to.equal('2014-03-01');
      expect(combinedData[0].row_id).to.equal('O3V');
      expect(combinedData[0].date).to.equal('2014-03-01');
    });
  });

  describe('_sortByDateAndRatio', function () {
    it('should return sorted data', function () {
      var combinedData = [
        { 'ratio_items': 12, 'y': 105, 'row_id': 'O3Q', 'row_name': 'NHS Corby', 'date': '2014-03-01'},
        { 'ratio_items': 10, 'y': 204, 'row_id': 'O3V', 'row_name': 'NHS Vale of York', 'date': '2014-03-01'},
        { 'ratio_items': 15, 'y': 128, 'row_id': 'O3Q', 'row_name': 'NHS Corby', 'date': '2014-04-01'},
        { 'ratio_items': 9, 'y': 179, 'row_id': 'O3V', 'row_name': 'NHS Vale of York', 'date': '2014-04-01'}
      ];
      utils.sortByDateAndRatio(combinedData, 'ratio_items');
      expect(combinedData[0].ratio_items).to.equal(10);
      expect(combinedData[1].ratio_items).to.equal(12);
      expect(combinedData[2].ratio_items).to.equal(9);
      expect(combinedData[3].ratio_items).to.equal(15);
    });
  });
  // describe('#getDataForLineChart', function () {
  //     it('should create the data structure needed for the line charts', function () {
  //         var combinedData = [
  //           { 'ratio_actual_cost': 12, 'y_actual_cost': 105, 'x_actual_cost': 10, 'id': 'O3Q', 'name': 'NHS Corby', 'date': '2014-03-01'},
  //           { 'ratio_actual_cost': 10, 'y_actual_cost': 204, 'x_actual_cost': 11, 'id': 'O3V', 'name': 'NHS Vale of York', 'date': '2014-03-01'},
  //           { 'ratio_actual_cost': 15, 'y_actual_cost': 128, 'x_actual_cost': 12, 'id': 'O3Q', 'name': 'NHS Corby', 'date': '2014-04-01'},
  //           { 'ratio_actual_cost': 9, 'y_actual_cost': 179, 'x_actual_cost': 13, 'id': 'O3V', 'name': 'NHS Vale of York', 'date': '2014-04-01'}
  //         ];
  //         var values = {
  //             y: 'y_actual_cost',
  //             x: 'actual_cost',
  //             x_val: 'x_actual_cost',
  //             ratio: 'ratio_actual_cost'
  //         };
  //         var lineSeries = utils.getDataForLineChart(combinedData, values);
  //         expect(lineSeries.length).to.equal(2);
  //         expect(lineSeries[0].id).to.equal('O3Q');
  //         expect(lineSeries[0].name).to.equal('NHS Corby');
  //         expect(lineSeries[0].data[0].x).to.equal(1396310400000);
  //         expect(lineSeries[0].data[0].y).to.equal(12);
  //         expect(lineSeries[0].data[0].original_x).to.equal(10);
  //         expect(lineSeries[0].data[0].original_y).to.equal(105);
  //         expect(lineSeries[1].id).to.equal('O3V');
  //         expect(lineSeries[1].name).to.equal('NHS Vale of York');
  //         expect(lineSeries[1].data[0].x).to.equal(1396310400000);
  //         expect(lineSeries[1].data[0].y).to.equal(10);
  //         expect(lineSeries[1].data[0].original_x).to.equal(11);
  //         expect(lineSeries[1].data[0].original_y).to.equal(204);
  //     });
  // });

  // describe('#getDataForBarChart', function () {
  //     it('should create the data structure needed for the bar charts', function () {
  //         var combinedData = [
  //           { 'ratio_actual_cost': 12, 'y_actual_cost': 105, 'x_actual_cost': 10, 'id': 'O3Q', 'name': 'NHS Corby', 'date': '2014-03-01'},
  //           { 'ratio_actual_cost': 10, 'y_actual_cost': 204, 'x_actual_cost': 11, 'id': 'O3V', 'name': 'NHS Vale of York', 'date': '2014-03-01'},
  //           { 'ratio_actual_cost': 15, 'y_actual_cost': 128, 'x_actual_cost': 12, 'id': 'O3Q', 'name': 'NHS Corby', 'date': '2014-04-01'},
  //           { 'ratio_actual_cost': 9, 'y_actual_cost': 179, 'x_actual_cost': 13, 'id': 'O3V', 'name': 'NHS Vale of York', 'date': '2014-04-01'}
  //         ];
  //         var values = {
  //             y: 'y_actual_cost',
  //             x: 'actual_cost',
  //             x_val: 'x_actual_cost',
  //             ratio: 'ratio_actual_cost'
  //         };
  //         var barSeries = utils.getDataForBarChart(combinedData, values);
  //         // expect(lineSeries.length).to.equal(2);
  //         // expect(lineSeries[0].id).to.equal('O3Q');
  //         // expect(lineSeries[0].name).to.equal('NHS Corby');
  //         // expect(lineSeries[0].data[0].x).to.equal(1396310400000);
  //         // expect(lineSeries[0].data[0].y).to.equal(12);
  //         // expect(lineSeries[0].data[0].original_x).to.equal(10);
  //         // expect(lineSeries[0].data[0].original_y).to.equal(105);
  //         // expect(lineSeries[1].id).to.equal('O3V');
  //         // expect(lineSeries[1].name).to.equal('NHS Vale of York');
  //         // expect(lineSeries[1].data[0].x).to.equal(1396310400000);
  //         // expect(lineSeries[1].data[0].y).to.equal(10);
  //         // expect(lineSeries[1].data[0].original_x).to.equal(11);
  //         // expect(lineSeries[1].data[0].original_y).to.equal(204);
  //     });
  // });

  describe('#indexDataByRowNameAndMonth', function () {
    it('should return an object indexed by row_name and date', function () {
      var data = [
        { 'x': 12, 'y': 105, 'row_id': 'O3Q', 'row_name': 'NHS Corby', 'date': '2014-03-01'},
        { 'x': 10, 'y': 204, 'row_id': 'O3V', 'row_name': 'NHS Vale of York', 'date': '2014-03-01'},
        { 'x': 15, 'y': 128, 'row_id': 'O3Q', 'row_name': 'NHS Corby', 'date': '2014-04-01'},
        { 'x': 9, 'y': 179, 'row_id': 'O3V', 'row_name': 'NHS Vale of York', 'date': '2014-04-01'}
      ];
      var dataByName = utils.indexDataByRowNameAndMonth(data);
      expect(Object.keys(dataByName)).to.eql(['NHS Corby', 'NHS Vale of York']);
      expect(dataByName['NHS Corby']['2014-03-01'].x).to.equal(12);
      expect(dataByName['NHS Corby']['2014-03-01'].y).to.equal(105);
      expect(dataByName['NHS Vale of York']['2014-03-01'].x).to.equal(10);
      expect(dataByName['NHS Vale of York']['2014-03-01'].y).to.equal(204);
      expect(dataByName['NHS Corby']['2014-04-01'].x).to.equal(15);
      expect(dataByName['NHS Corby']['2014-04-01'].y).to.equal(128);
      expect(dataByName['NHS Vale of York']['2014-04-01'].x).to.equal(9);
      expect(dataByName['NHS Vale of York']['2014-04-01'].y).to.equal(179);
    });
  });

<<<<<<< HEAD
  describe('#getAllMonthsInData', function () {
    it('should return a range of months', function () {
      var combinedData = [
        {'row_id': 'O3Q', 'row_name': 'NHS Corby', 'date': '2010-04-01'},
        {'row_id': 'O3V', 'row_name': 'NHS Vale of York', 'date': '2011-02-01'}
      ];
      var months = utils.getAllMonthsInData(combinedData);
      expect(months.length).to.equal(11);
      expect(months).to.eql(["2010-04-01", "2010-05-01", "2010-06-01", "2010-07-01",
                             "2010-08-01", "2010-09-01", "2010-10-01", "2010-11-01",
                             "2010-12-01", "2011-01-01", "2011-02-01"]);
=======
    describe('#getAllMonthsInData', function () {
      it('should return a range of months', function () {
        var options = {
          data: {
            combinedData : [
              {'row_id': 'O3Q', 'row_name': 'NHS Corby', 'date': '2010-04-01'},
              {'row_id': 'O3V', 'row_name': 'NHS Vale of York', 'date': '2011-02-01'}
            ]
          }
        };
        var months = utils.getAllMonthsInData(options);
        expect(months.length).to.equal(11);
        expect(months).to.eql(["2010-04-01", "2010-05-01", "2010-06-01", "2010-07-01",
                               "2010-08-01", "2010-09-01", "2010-10-01", "2010-11-01",
                               "2010-12-01", "2011-01-01", "2011-02-01"]);
      });
      it('should start in Aug 2013 for CCGs', function () {
        var options = {
          org: 'CCG',
          data: {
            combinedData : [
              {'row_id': 'O3Q', 'row_name': 'NHS Corby', 'date': '2013-04-01'},
              {'row_id': 'O3V', 'row_name': 'NHS Vale of York', 'date': '2013-09-01'}
            ]
          }
        };
        var months = utils.getAllMonthsInData(options);
        expect(months).to.eql(["2013-08-01", "2013-09-01"]);
      });
>>>>>>> e186715f
    });
  });

  describe("#calculateMinMaxByDate", function () {
    it('should return (min,max) tuples, indexed by date', function () {
      var combinedData = [
        {'date': '2010-04-01', 'ratio_items': 1, 'ratio_actual_cost': 10},
        {'date': '2010-04-01', 'ratio_items': 8, 'ratio_actual_cost': 80},
        {'date': '2010-04-01', 'ratio_items': 9, 'ratio_actual_cost': 90},
        {'date': '2010-04-01', 'ratio_items': 10, 'ratio_actual_cost': 100},
        {'date': '2010-04-02', 'ratio_items': 10, 'ratio_actual_cost': 100},
        {'date': '2010-04-02', 'ratio_items': 20, 'ratio_actual_cost': 200}
      ];
      var minMax = utils.calculateMinMaxByDate(combinedData);
      expect(minMax['2010-04-01'].ratio_actual_cost[0]).to.equal(10);
      expect(minMax['2010-04-01'].ratio_actual_cost[1]).to.equal(100);
      expect(minMax['2010-04-02'].ratio_actual_cost[0]).to.equal(100);
      expect(minMax['2010-04-02'].ratio_actual_cost[1]).to.equal(200);
    });
  });

  describe('#setChartValues', function () {
    it('should construct the values used by the chart', function () {
      var options = {
        activeOption: 'items',
        denom: 'chemical'
      };
      var values = utils.setChartValues(options);
      expect(values.y).to.equal('y_items');
      expect(values.x).to.equal('items');
      expect(values.x_val).to.equal('x_items');
      expect(values.ratio).to.equal('ratio_items');
    });

    it('should construct values when spending is active', function () {
      var options = {
        activeOption: 'actual_cost',
        denom: 'chemical'
      };
      var values = utils.setChartValues(options);
      expect(values.y).to.equal('y_actual_cost');
      expect(values.x).to.equal('actual_cost');
      expect(values.x_val).to.equal('x_actual_cost');
      expect(values.ratio).to.equal('ratio_actual_cost');
    });

    it('should construct values for non-chemical denominator', function () {
      var options = {
        activeOption: 'items',
        denom: 'astro_pu_cost'
      };
      var values = utils.setChartValues(options);
      expect(values.y).to.equal('y_items');
      expect(values.x).to.equal('astro_pu_cost');
      expect(values.x_val).to.equal('astro_pu_cost');
      expect(values.ratio).to.equal('ratio_items');
    });
  });
});<|MERGE_RESOLUTION|>--- conflicted
+++ resolved
@@ -355,7 +355,6 @@
     });
   });
 
-<<<<<<< HEAD
   describe('#getAllMonthsInData', function () {
     it('should return a range of months', function () {
       var combinedData = [
@@ -367,37 +366,18 @@
       expect(months).to.eql(["2010-04-01", "2010-05-01", "2010-06-01", "2010-07-01",
                              "2010-08-01", "2010-09-01", "2010-10-01", "2010-11-01",
                              "2010-12-01", "2011-01-01", "2011-02-01"]);
-=======
-    describe('#getAllMonthsInData', function () {
-      it('should return a range of months', function () {
-        var options = {
-          data: {
-            combinedData : [
-              {'row_id': 'O3Q', 'row_name': 'NHS Corby', 'date': '2010-04-01'},
-              {'row_id': 'O3V', 'row_name': 'NHS Vale of York', 'date': '2011-02-01'}
-            ]
-          }
-        };
-        var months = utils.getAllMonthsInData(options);
-        expect(months.length).to.equal(11);
-        expect(months).to.eql(["2010-04-01", "2010-05-01", "2010-06-01", "2010-07-01",
-                               "2010-08-01", "2010-09-01", "2010-10-01", "2010-11-01",
-                               "2010-12-01", "2011-01-01", "2011-02-01"]);
-      });
-      it('should start in Aug 2013 for CCGs', function () {
-        var options = {
-          org: 'CCG',
-          data: {
-            combinedData : [
-              {'row_id': 'O3Q', 'row_name': 'NHS Corby', 'date': '2013-04-01'},
-              {'row_id': 'O3V', 'row_name': 'NHS Vale of York', 'date': '2013-09-01'}
-            ]
-          }
-        };
-        var months = utils.getAllMonthsInData(options);
-        expect(months).to.eql(["2013-08-01", "2013-09-01"]);
-      });
->>>>>>> e186715f
+    });
+    it('should start in Aug 2013 for CCGs', function () {       var options = {
+        org: 'CCG',
+        data: {
+          combinedData : [
+            {'row_id': 'O3Q', 'row_name': 'NHS Corby', 'date': '2013-04-01'},
+            {'row_id': 'O3V', 'row_name': 'NHS Vale of York', 'date': '2013-09-01'}
+          ]
+        }
+      };
+      var months = utils.getAllMonthsInData(options);
+      expect(months).to.eql(["2013-08-01", "2013-09-01"]);
     });
   });
 
