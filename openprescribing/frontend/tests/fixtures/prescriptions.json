--- conflicted
+++ resolved
@@ -178,12 +178,7 @@
             "quantity": 4,
             "processing_date": "2014-11-01",
             "pct": "03V",
-<<<<<<< HEAD
-            "practice": "K83059",
-          "sha": "Q46"
-=======
-            "practice": "K83059"
->>>>>>> 9f93fcbf
+            "practice": "K83059"
         }
     },
     {
@@ -191,23 +186,12 @@
         "pk": 1000014,
         "fields": {
             "presentation_code": "0204000I0JKKKAL",
-<<<<<<< HEAD
-            "presentation_name": "Sebetalol 50mg",
-=======
->>>>>>> 9f93fcbf
             "total_items": 1,
             "actual_cost": 140.00,
             "quantity": 1,
             "processing_date": "2014-11-01",
-<<<<<<< HEAD
-            "chemical": "0204000I0",
-            "pct": "03V",
-            "practice": "K83059",
-            "sha": "Q46"
-=======
-            "pct": "03V",
-            "practice": "K83059"
->>>>>>> 9f93fcbf
+            "pct": "03V",
+            "practice": "K83059"
         }
 
     },
@@ -216,23 +200,12 @@
         "pk": 1000015,
         "fields": {
             "presentation_code": "0202010B0AAACAZ",
-<<<<<<< HEAD
-            "presentation_name": "Bendroflumethiaseb_Tab 5mg",
-=======
->>>>>>> 9f93fcbf
             "total_items": 1,
             "actual_cost": 1.56,
             "quantity": 26,
             "processing_date": "2013-04-01",
-<<<<<<< HEAD
-            "chemical": "0202010B0",
-            "pct": "03V",
-            "practice": "K83059",
-            "sha": "Q46"
-=======
-            "pct": "03V",
-            "practice": "K83059"
->>>>>>> 9f93fcbf
+            "pct": "03V",
+            "practice": "K83059"
         }
     }
 ]